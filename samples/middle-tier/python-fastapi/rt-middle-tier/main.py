--- conflicted
+++ resolved
@@ -44,7 +44,10 @@
 document_embeddings = []
 embedder = SentenceTransformer("all-MiniLM-L6-v2")
 
-<<<<<<< HEAD
+# Simple in-memory storage for conversation history.
+# Maps a session id to a list of (question, answer) tuples.
+mem0: Dict[str, List[Tuple[str, str]]] = {}
+
 WEAVIATE_GRPC_PORT = int(os.getenv("WEAVIATE_GRPC_PORT", "50051"))
 weaviate_client = None
 
@@ -59,44 +62,15 @@
     f"Connecting to Weaviate at {WEAVIATE_HOST}:{WEAVIATE_PORT} with secure={WEAVIATE_SECURE}"
 )
 
-=======
-# Simple in-memory storage for conversation history.
-# Maps a session id to a list of (question, answer) tuples.
-mem0: Dict[str, List[Tuple[str, str]]] = {}
-
-WEAVIATE_URL = os.getenv("WEAVIATE_URL", "http://localhost:8080")
-WEAVIATE_GRPC_PORT = int(os.getenv("WEAVIATE_GRPC_PORT", "50051"))
-weaviate_client = None
-
->>>>>>> 5341fc57
 
 def get_weaviate_client():
     global weaviate_client
     if weaviate_client is None:
-<<<<<<< HEAD
 
         print(
             f"Connecting to Weaviate at {WEAVIATE_HOST}:{WEAVIATE_PORT} with secure={WEAVIATE_SECURE}"
         )
 
-=======
-        url = urlparse(WEAVIATE_URL)
-        params = ConnectionParams(
-            http=ProtocolParams(
-                host=url.hostname or "localhost",
-                port=url.port or 80,
-                secure=url.scheme == "https",
-            ),
-            grpc=ProtocolParams(
-                host=url.hostname or "localhost",
-                port=WEAVIATE_GRPC_PORT,
-                secure=url.scheme == "https",
-            ),
-        )
-        weaviate_client = weaviate.WeaviateClient(
-            connection_params=params, skip_init_checks=True
-        )
->>>>>>> 5341fc57
         try:
             weaviate_client = weaviate.connect_to_custom(
                 http_host=WEAVIATE_HOST,
@@ -369,22 +343,11 @@
         context = "\n---\n".join(
             document_chunks[match["corpus_id"]] for match in top_results[0]
         )
-<<<<<<< HEAD
-
-    if context:
-        final_prompt = f"""Use the following document excerpts to answer the question.
-=======
->>>>>>> 5341fc57
 
     conversation = ""
     if history:
         conversation = "\n".join(f"User: {q}\nAssistant: {a}" for q, a in history)
 
-<<<<<<< HEAD
-Question: {req.prompt}
-Answer:"""
-    logger.info(f"Final prompt for LLM: {final_prompt}")
-=======
     if context:
         final_prompt = (
             "Use the following document excerpts to answer the question.\n\n"
@@ -399,12 +362,9 @@
             final_prompt = f"{conversation}\nUser: {req.prompt}\nAssistant:"
         else:
             final_prompt = req.prompt
-
->>>>>>> 5341fc57
+    logger.info(f"Final prompt for LLM: {final_prompt}")
     response = await llm.apredict(final_prompt)
 
-<<<<<<< HEAD
-=======
     # Store the exchange for future context, keeping only the latest 10 turns
     history.append((req.prompt, response))
     mem0[session_id] = history[-10:]
@@ -412,7 +372,6 @@
     return {"response": response}
 
 
->>>>>>> 5341fc57
 @app.websocket("/realtime")
 async def websocket_endpoint(websocket: WebSocket):
     await websocket.accept()
@@ -435,11 +394,8 @@
                 await websocket.close()
             logger.info("WebSocket connection closed")
 
-<<<<<<< HEAD
 
 from fastapi import UploadFile, File
-=======
->>>>>>> 5341fc57
 
 
 @app.post("/upload")
