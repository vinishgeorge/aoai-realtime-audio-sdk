# Realtime Backend FastAPI Sample

This FastAPI application serves as a middle-tier service to mediate connections with the Azure OpenAI or OpenAI Realtime API. It introduces a simplified protocol for backend communication, covering only the necessary functionalities and allowing easy extensions.

## Overview

The service establishes a WebSocket server that communicates with clients using a custom protocol. It translates client messages into the appropriate format for the backend API (Azure OpenAI or OpenAI Realtime API) and handles responses, forwarding them back to the client.

## Features

- **Simplified Protocol**: Uses a custom, lightweight communication protocol.
- **Backend Support**: Works with both Azure OpenAI and OpenAI Realtime APIs.
- **Extendable**: Easily extend the protocol to cover additional functionalities.
- **Secure Authentication**: For Azure, uses async token credentials via `DefaultAzureCredential` from `azure.identity.aio`.
- **Async Implementation**: Leverages FastAPI's async capabilities for efficient WebSocket handling.
- **Type Safety**: Utilizes Python type hints throughout the codebase.

## Environment Variables

Set the following environment variables in a `.env` file at the root of the project:

### Common Variables

- `BACKEND`: Specify the backend to use (`azure` or `openai`).
- `PORT` (optional): Port number for the server (default is `8080`).

### Using Azure OpenAI Backend

- `AZURE_OPENAI_ENDPOINT`: Your Azure OpenAI endpoint URL.
- `AZURE_OPENAI_DEPLOYMENT`: The name of your Azure OpenAI deployment.

Authentication is handled via `DefaultAzureCredential` from `azure.identity.aio`, requiring async credentials. It supports environment-based credentials, managed identities, or Azure CLI authentication.

### Using OpenAI Realtime API Backend

- `OPENAI_API_KEY`: Your OpenAI API key.
- `OPENAI_MODEL`: The model to use (e.g., `gpt-3.5-turbo`).

## Setup and Run

1. **Install Poetry** (if not already installed)

    ```bash
    curl -sSL https://install.python-poetry.org | python3 -
    ```

2. **Install Dependencies**

    ```bash
    poetry install
    ```

    This installs `azure-identity`, which contains the async `DefaultAzureCredential` used by the sample. If you run the code outside Poetry, ensure the package is installed with `pip install azure-identity`.
<<<<<<< HEAD
    The server opens this credential as an async context manager.
=======
>>>>>>> dcd9dabc

3. **Start the Server**

    ```bash
    poetry run uvicorn rt-middle-tier.main:app --reload --port 8080
    ```

The server listens on `http://localhost:<PORT>` and accepts WebSocket connections at the `/realtime` path.

## Development Setup

This project uses several development tools that are automatically installed with Poetry:

- **Black**: Code formatting
- **ruff**: Code linting

You can run these tools using Poetry:

```bash
poetry run black rt-middle-tier
poetry run ruff check rt-middle-tier
```

## Custom Protocol

The application defines its own protocol for client-server communication:

- **Control Messages**: Manage connection status and actions (e.g., connected, speech_started, text_done).
- **User Messages**: Send user text inputs (user_message).
- **Transcriptions**: Receive transcribed text from audio inputs (transcription).
- **Text Deltas**: Stream partial text responses (text_delta).

This protocol focuses on essential features and can be extended as needed.

## Type Definitions

The protocol messages are defined using Python's typing system:

```python
class TextDelta(TypedDict):
    id: str
    type: Literal["text_delta"]
    delta: str

class Transcription(TypedDict):
    id: str
    type: Literal["transcription"]
    text: str

class UserMessage(TypedDict):
    id: str
    type: Literal["user_message"]
    text: str

class ControlMessage(TypedDict):
    type: Literal["control"]
    action: str
    greeting: str | None = None
    id: str | None = None
```

## Notes

- Ensure that the required environment variables are set correctly for your chosen backend.
<<<<<<< HEAD
- For Azure backend, authentication relies on the async `DefaultAzureCredential` from `azure.identity.aio`, used as an async context manager. Configure your environment for token-based authentication.
=======
- For Azure backend, authentication relies on the async `DefaultAzureCredential` from `azure.identity.aio`, so configure your environment for token-based authentication.
>>>>>>> dcd9dabc
- Logging is configured using Loguru and can be adjusted through its configuration.
- The server implements CORS middleware with permissive settings for development. Adjust these settings for production use.<|MERGE_RESOLUTION|>--- conflicted
+++ resolved
@@ -51,10 +51,7 @@
     ```
 
     This installs `azure-identity`, which contains the async `DefaultAzureCredential` used by the sample. If you run the code outside Poetry, ensure the package is installed with `pip install azure-identity`.
-<<<<<<< HEAD
-    The server opens this credential as an async context manager.
-=======
->>>>>>> dcd9dabc
+
 
 3. **Start the Server**
 
@@ -119,10 +116,8 @@
 ## Notes
 
 - Ensure that the required environment variables are set correctly for your chosen backend.
-<<<<<<< HEAD
+
 - For Azure backend, authentication relies on the async `DefaultAzureCredential` from `azure.identity.aio`, used as an async context manager. Configure your environment for token-based authentication.
-=======
-- For Azure backend, authentication relies on the async `DefaultAzureCredential` from `azure.identity.aio`, so configure your environment for token-based authentication.
->>>>>>> dcd9dabc
+
 - Logging is configured using Loguru and can be adjusted through its configuration.
 - The server implements CORS middleware with permissive settings for development. Adjust these settings for production use.