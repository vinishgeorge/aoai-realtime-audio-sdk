--- conflicted
+++ resolved
@@ -253,11 +253,7 @@
           const assistantMsg: Message = {
             id: assistantMsgId,
             type: "assistant",
-<<<<<<< HEAD
-            content: "...",
-=======
             content: "Thinking...",
->>>>>>> f0adc925
           };
           messageMap.current.set(assistantMsgId, assistantMsg);
           setMessages(Array.from(messageMap.current.values()));
@@ -272,25 +268,11 @@
 
           const reader = response.body.getReader();
           const decoder = new TextDecoder();
-<<<<<<< HEAD
-=======
           let buffer = "";
->>>>>>> f0adc925
 
           while (true) {
             const { value, done } = await reader.read();
             if (done) break;
-<<<<<<< HEAD
-            const chunk = decoder.decode(value, { stream: true });
-            chunk
-              .split("\n")
-              .filter((line) => line.startsWith("data:"))
-              .forEach((line) => {
-                assistantMsg.content += line.replace(/^data:\s*/, "");
-              });
-            setMessages(Array.from(messageMap.current.values()));
-          }
-=======
 
             buffer += decoder.decode(value, { stream: true });
             const parts = buffer.split("\n\n");
@@ -307,7 +289,6 @@
           if (buffer.startsWith("data:")) {
             assistantMsg.content += buffer.replace(/^data:\s*/, "");
           }
->>>>>>> f0adc925
         } catch (err) {
           console.error("Error sending to Phi-3:", err);
         }
