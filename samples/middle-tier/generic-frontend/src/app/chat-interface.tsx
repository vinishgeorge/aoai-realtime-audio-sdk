--- conflicted
+++ resolved
@@ -422,11 +422,7 @@
               variant="outline"
               onClick={toggleRecording}
               className={isRecording ? "bg-destructive text-destructive-foreground" : ""}
-<<<<<<< HEAD
-              disabled={!isConnected}
-=======
               disabled={!isConnected || selectedModel !== "phi3"}
->>>>>>> cd57a6fc
             >
               {isRecording ? <Mic className="w-4 h-4" /> : <MicOff className="w-4 h-4" />}
             </Button>
